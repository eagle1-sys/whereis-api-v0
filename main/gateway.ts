--- conflicted
+++ resolved
@@ -93,11 +93,7 @@
   }
 
   // Check if content-type indicates JSON or JSON-like content
-<<<<<<< HEAD
   const isJsonContent = contentType ? contentType.toLowerCase().split(';')[0].trim().endsWith('json') : false;
-=======
-  const isJsonContent = contentType ? isJsonContentType(contentType) : false;
->>>>>>> e366b7a5
 
   // If no content-type header, attempt to parse as JSON (some APIs omit headers)
   // Or if content-type indicates JSON, proceed with parsing
@@ -120,30 +116,5 @@
   }
 
   throw new Error(`Unexpected content type: ${contentType} [${uniqueId}]`);
-<<<<<<< HEAD
-=======
-}
 
-/**
- * Helper function to check if a content-type indicates JSON content
- * @param contentType - The content-type header value
- * @returns true if the content-type indicates JSON content
- */
-function isJsonContentType(contentType: string): boolean {
-  const normalizedType = contentType.toLowerCase().trim();
-
-  // Common JSON content types
-  const jsonTypes = [
-    'application/json',
-    'application/problem+json',
-    'application/vnd.api+json',
-    'application/hal+json',
-    'application/ld+json',
-    'text/json'
-  ];
-
-  return jsonTypes.some(type => normalizedType.includes(type)) ||
-      // Generic check for any +json suffix (handles future JSON variants)
-      /[\/+]json($|;|\s)/.test(normalizedType);
->>>>>>> e366b7a5
 }